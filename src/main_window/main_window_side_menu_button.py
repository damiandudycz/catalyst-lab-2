from gi.repository import Gtk
<<<<<<< HEAD
from typing import Type
from .main_section import MainSection
=======
from .app_section import AppSection
from .app_section_details import AppSectionDetails
>>>>>>> 27ff74aa

@Gtk.Template(resource_path='/com/damiandudycz/CatalystLab/main_window/main_window_side_menu_button.ui')
class MainWindowSideMenuButton(Gtk.ListBoxRow):
    __gtype_name__ = "MainWindowSideMenuButton"

    # Template children
    label = Gtk.Template.Child()
    icon = Gtk.Template.Child()

<<<<<<< HEAD
    def __init__(self, section: Type[MainSection]):
=======
    def __init__(self, section: AppSection):
>>>>>>> 27ff74aa
        super().__init__()
        self.section = section
        section_details = AppSectionDetails.get(section)
        self.set_tooltip_text(section_details.label)
        self.label.set_label(section_details.label)
        self.icon.set_from_icon_name(section_details.icon)
<|MERGE_RESOLUTION|>--- conflicted
+++ resolved
@@ -1,11 +1,6 @@
 from gi.repository import Gtk
-<<<<<<< HEAD
-from typing import Type
-from .main_section import MainSection
-=======
 from .app_section import AppSection
 from .app_section_details import AppSectionDetails
->>>>>>> 27ff74aa
 
 @Gtk.Template(resource_path='/com/damiandudycz/CatalystLab/main_window/main_window_side_menu_button.ui')
 class MainWindowSideMenuButton(Gtk.ListBoxRow):
@@ -15,11 +10,7 @@
     label = Gtk.Template.Child()
     icon = Gtk.Template.Child()
 
-<<<<<<< HEAD
-    def __init__(self, section: Type[MainSection]):
-=======
     def __init__(self, section: AppSection):
->>>>>>> 27ff74aa
         super().__init__()
         self.section = section
         section_details = AppSectionDetails.get(section)
